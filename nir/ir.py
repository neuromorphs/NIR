--- conflicted
+++ resolved
@@ -51,7 +51,6 @@
     """
     if isinstance(input_shape, (int, np.integer)):
         ndim = 1
-<<<<<<< HEAD
     else:
         ndim = len(input_shape)
     if isinstance(padding, str) and padding == "valid":
@@ -113,43 +112,6 @@
         raise TypeError(f"tuple must be int or np.ndarray, not {type(tuple)}")
 
 
-=======
-    else:
-        ndim = len(input_shape)
-    if isinstance(padding, str) and padding == 'valid':
-        padding = [0] * ndim
-    shapes = []
-    for i in range(ndim):
-        if isinstance(padding, str) and padding == 'same':
-            shape = input_shape[i]
-        else:
-            shape = np.floor(
-                (
-                    _index_tuple(input_shape, i)
-                    + 2 * _index_tuple(padding, i)
-                    - _index_tuple(dilation, i) * (_index_tuple(kernel_size, i) - 1)
-                    - 1
-                )
-                / _index_tuple(stride, i)
-                + 1
-            )
-        shapes.append(int(shape))
-    return np.array(shapes)
-
-
-def _index_tuple(
-    tuple: typing.Union[int, typing.Sequence[int]], index: int
-) -> typing.Union[int, np.ndarray]:
-    """If the input is a tuple/array, index it. Otherwise, return it as-is."""
-    if isinstance(tuple, np.ndarray) or isinstance(tuple, Sequence):
-        return tuple[index]
-    elif isinstance(tuple, (int, np.integer)):
-        return np.array([tuple])
-    else:
-        raise TypeError(f"tuple must be int or np.ndarray, not {type(tuple)}")
-
-
->>>>>>> 9aedb9b3
 @dataclass(eq=False)
 class NIRNode:
     """Base superclass of Neural Intermediate Representation Unit (NIR).
@@ -244,7 +206,7 @@
         self.output_type = {
             node_key: self.nodes[node_key].output_type for node_key in output_node_keys
         }
-    
+
     def _check_types(self):
         """Check that all nodes in the graph have input and output types. Will raise ValueError
         if any node has no input or output type, or if the types are inconsistent."""
@@ -252,140 +214,6 @@
             pre_node = self.nodes[edge[0]]
             post_node = self.nodes[edge[1]]
 
-            # make sure all types are defined
-            undef_out_type = pre_node.output_type is None or any(
-                v is None for v in pre_node.output_type.values()
-            )
-            if undef_out_type:
-                raise ValueError(f'pre node {edge[0]} has no output type')
-            undef_in_type = post_node.input_type is None or any(
-                v is None for v in post_node.input_type.values()
-            )
-            if undef_in_type:
-                raise ValueError(f'post node {edge[1]} has no input type')
-
-            # make sure the length of types is equal
-            if len(pre_node.output_type) != len(post_node.input_type):
-                pre_repr = f'len({edge[0]}.output)={len(pre_node.output_type)}'
-                post_repr = f'len({edge[1]}.input)={len(post_node.input_type)}'
-                raise ValueError(f'type length mismatch: {pre_repr} -> {post_repr}')
-
-            # make sure the type values match up
-            if len(pre_node.output_type.keys()) == 1:
-                post_input_type = list(post_node.input_type.values())[0]
-                pre_output_type = list(pre_node.output_type.values())[0]
-                if not np.array_equal(post_input_type, pre_output_type):
-                    pre_repr = f'{edge[0]}.output: {pre_output_type}'
-                    post_repr = f'{edge[1]}.input: {post_input_type}'
-                    raise ValueError(f'type mismatch: {pre_repr} -> {post_repr}')
-            else:
-                raise NotImplementedError('multiple input/output types not supported yet')
-        return True
-    
-    def _forward_type_inference(self, debug=True):
-        """Infer the types of all nodes in this graph. Will modify the input_type and output_type
-        of nodes in the graph as needed. Assumes that the input_type of the graph is set. Moves
-        from the input nodes to the output nodes. Raises ValueError if types are inconsistent.
-
-        Assumes that all input types are of form: {'input': ...} and all output types are of form:
-        {'output': ...}.
-
-        Currently only supports the inference of output types for Conv1d and Conv2d nodes.
-        Does not support nested NIR graphs.
-        """
-        ready = [e for e in self.edges if e[0] in self.inputs.keys()]
-        seen = set([e[0] for e in ready])
-        while len(ready) > 0:
-            pre_key, post_key = ready.pop()
-            pre_node = self.nodes[pre_key]
-            post_node = self.nodes[post_key]
-            
-            if isinstance(pre_node, NIRGraph) or isinstance(post_node, NIRGraph):
-                raise NotImplementedError('type inference on nested NIR graphs not supported yet')
-            
-            # check if post input_type needs to be defined
-            undef_post_input_type = post_node.input_type is None or any(
-                v is None for v in post_node.input_type.values()
-            )
-            type_mismatch = any([
-                len(post_node.input_type) != len(pre_node.output_type),
-                not np.array_equal(
-                    np.array(list(pre_node.output_type.values())), 
-                    np.array(list(post_node.input_type.values()))
-                )
-            ])
-            if undef_post_input_type:
-                # define post input_type to be the same as pre output_type
-                print(f'[warning] {post_key}.input_type undefined, set to {pre_key}.output_type')
-                post_node.input_type = {
-                    k.replace('output', 'input'): v for k, v in pre_node.output_type.items()
-                }
-            elif type_mismatch:
-                # set post input_type to be the same as pre output_type
-                pre_repr = f'{pre_key}.output: {np.array(list(pre_node.output_type.values()))}'
-                post_repr = f'{post_key}.input: {np.array(list(post_node.input_type.values()))}'
-                print(f'[warning] overwriting {post_repr} with {pre_repr}')
-                post_node.input_type = {
-                    k.replace('output', 'input'): v for k, v in pre_node.output_type.items()
-                }
-
-            # check if post output_type needs to be defined
-            undef_post_output_type = post_node.output_type is None or any(
-                v is None for v in post_node.output_type.values()
-            )
-            if undef_post_output_type:
-                # define post output_type
-                if isinstance(post_node, Conv1d) or isinstance(post_node, Conv2d):
-                    if isinstance(post_node, Conv1d):
-                        post_node.input_shape = post_node.input_type['input'][1]
-                    else:
-                        post_node.input_shape = tuple(post_node.input_type['input'][1:])
-                    output_shape = _calculate_conv_output(
-                        post_node.input_shape,
-                        post_node.padding,
-                        post_node.dilation,
-                        post_node.weight.shape[2],
-                        post_node.stride,
-                    )
-                    output_type = np.array([post_node.weight.shape[0], *output_shape])
-                    post_node.output_type = {"output": output_type}
-            
-            seen.add(post_key)
-            ready += [e for e in self.edges if e[0] == post_key and e[1] not in seen]
-
-    def infer_types(self):
-        """Infer the shapes of all nodes in this graph. Will modify the input_type and
-        output_type of all nodes in the graph.
-        
-        Assumes that either the input type or the output type of the graph is set.
-        Assumes that if A->B, then A.output_type.values() = B.input_type.values()
-        """
-        undef_input_type = self.input_type is None or any(
-            v is None for v in self.input_type.values()
-        )
-        undef_output_type = self.output_type is None or any(
-            v is None for v in self.output_type.values()
-        )
-        if not undef_input_type:
-            # forward-mode type inferring
-            self._forward_type_inference()
-        elif not undef_output_type:
-            # backward-mode type inferring
-            raise NotImplementedError('backward-mode type inference not implemented yet')
-        else:
-            raise ValueError("Either input_type or output_type must be set")
-
-    def _check_types(self):
-        """Check that all nodes in the graph have input and output types.
-
-        Will raise ValueError if any node has no input or output type, or if the types
-        are inconsistent.
-        """
-        for edge in self.edges:
-            pre_node = self.nodes[edge[0]]
-            post_node = self.nodes[edge[1]]
-
-<<<<<<< HEAD
             # make sure all types are defined
             undef_out_type = pre_node.output_type is None or any(
                 v is None for v in pre_node.output_type.values()
@@ -419,10 +247,9 @@
         return True
 
     def _forward_type_inference(self, debug=True):
-        """Infer the types of all nodes in this graph. Will modify the input_type and
-        output_type of nodes in the graph as needed. Assumes that the input_type of the
-        graph is set. Moves from the input nodes to the output nodes. Raises ValueError
-        if types are inconsistent.
+        """Infer the types of all nodes in this graph. Will modify the input_type and output_type
+        of nodes in the graph as needed. Assumes that the input_type of the graph is set. Moves
+        from the input nodes to the output nodes. Raises ValueError if types are inconsistent.
 
         Assumes that all input types are of form: {'input': ...} and all output types are of form:
         {'output': ...}.
@@ -499,34 +326,6 @@
                     output_type = np.array([post_node.weight.shape[0], *output_shape])
                     post_node.output_type = {"output": output_type}
 
-                elif isinstance(post_node, SumPool2d):
-                    output_shape = _calculate_conv_output(
-                        pre_node.output_type["output"][1:],
-                        post_node.padding,
-                        1,
-                        post_node.kernel_size,
-                        post_node.stride,
-                    )
-                    output_type = np.array(
-                        [post_node.input_type["input"][0], *output_shape]
-                    )
-                    post_node.output_type = {"output": output_type}
-
-                elif isinstance(post_node, Flatten):
-                    print("updateing flatten output")
-                    post_node.output_type = {
-                        "output": _calc_flatten_output(
-                            post_node.input_type["input"],
-                            post_node.start_dim,
-                            post_node.end_dim,
-                        )
-                    }
-                    n_inputs = np.prod(post_node.input_type["input"])
-                    n_outputs = np.prod(post_node.output_type["output"])
-                    assert (
-                        n_inputs == n_outputs
-                    ), "Flatten must not change the number of elements"
-
             seen.add(post_key)
             ready += [e for e in self.edges if e[0] == post_key and e[1] not in seen]
 
@@ -554,9 +353,185 @@
         else:
             raise ValueError("Either input_type or output_type must be set")
 
-
-=======
->>>>>>> 9aedb9b3
+    def _check_types(self):
+        """Check that all nodes in the graph have input and output types.
+
+        Will raise ValueError if any node has no input or output type, or if the types
+        are inconsistent.
+        """
+        for edge in self.edges:
+            pre_node = self.nodes[edge[0]]
+            post_node = self.nodes[edge[1]]
+
+            # make sure all types are defined
+            undef_out_type = pre_node.output_type is None or any(
+                v is None for v in pre_node.output_type.values()
+            )
+            if undef_out_type:
+                raise ValueError(f"pre node {edge[0]} has no output type")
+            undef_in_type = post_node.input_type is None or any(
+                v is None for v in post_node.input_type.values()
+            )
+            if undef_in_type:
+                raise ValueError(f"post node {edge[1]} has no input type")
+
+            # make sure the length of types is equal
+            if len(pre_node.output_type) != len(post_node.input_type):
+                pre_repr = f"len({edge[0]}.output)={len(pre_node.output_type)}"
+                post_repr = f"len({edge[1]}.input)={len(post_node.input_type)}"
+                raise ValueError(f"type length mismatch: {pre_repr} -> {post_repr}")
+
+            # make sure the type values match up
+            if len(pre_node.output_type.keys()) == 1:
+                post_input_type = list(post_node.input_type.values())[0]
+                pre_output_type = list(pre_node.output_type.values())[0]
+                if not np.array_equal(post_input_type, pre_output_type):
+                    pre_repr = f"{edge[0]}.output: {pre_output_type}"
+                    post_repr = f"{edge[1]}.input: {post_input_type}"
+                    raise ValueError(f"type mismatch: {pre_repr} -> {post_repr}")
+            else:
+                raise NotImplementedError(
+                    "multiple input/output types not supported yet"
+                )
+        return True
+
+    def _forward_type_inference(self, debug=True):
+        """Infer the types of all nodes in this graph. Will modify the input_type and
+        output_type of nodes in the graph as needed. Assumes that the input_type of the
+        graph is set. Moves from the input nodes to the output nodes. Raises ValueError
+        if types are inconsistent.
+
+        Assumes that all input types are of form: {'input': ...} and all output types are of form:
+        {'output': ...}.
+
+        Currently only supports the inference of output types for Conv1d and Conv2d nodes.
+        Does not support nested NIR graphs.
+        """
+        ready = [e for e in self.edges if e[0] in self.inputs.keys()]
+        seen = set([e[0] for e in ready])
+        while len(ready) > 0:
+            pre_key, post_key = ready.pop()
+            pre_node = self.nodes[pre_key]
+            post_node = self.nodes[post_key]
+
+            if isinstance(pre_node, NIRGraph) or isinstance(post_node, NIRGraph):
+                raise NotImplementedError(
+                    "type inference on nested NIR graphs not supported yet"
+                )
+
+            # check if post input_type needs to be defined
+            undef_post_input_type = post_node.input_type is None or any(
+                v is None for v in post_node.input_type.values()
+            )
+            type_mismatch = any(
+                [
+                    len(post_node.input_type) != len(pre_node.output_type),
+                    not np.array_equal(
+                        np.array(list(pre_node.output_type.values())),
+                        np.array(list(post_node.input_type.values())),
+                    ),
+                ]
+            )
+            if undef_post_input_type:
+                # define post input_type to be the same as pre output_type
+                print(
+                    f"[warning] {post_key}.input_type undefined, set to {pre_key}.output_type"
+                )
+                post_node.input_type = {
+                    k.replace("output", "input"): v
+                    for k, v in pre_node.output_type.items()
+                }
+            elif type_mismatch:
+                # set post input_type to be the same as pre output_type
+                pre_repr = (
+                    f"{pre_key}.output: {np.array(list(pre_node.output_type.values()))}"
+                )
+                post_repr = (
+                    f"{post_key}.input: {np.array(list(post_node.input_type.values()))}"
+                )
+                print(f"[warning] overwriting {post_repr} with {pre_repr}")
+                post_node.input_type = {
+                    k.replace("output", "input"): v
+                    for k, v in pre_node.output_type.items()
+                }
+
+            # check if post output_type needs to be defined
+            undef_post_output_type = post_node.output_type is None or any(
+                v is None for v in post_node.output_type.values()
+            )
+            if undef_post_output_type:
+                # define post output_type
+                if isinstance(post_node, Conv1d) or isinstance(post_node, Conv2d):
+                    if isinstance(post_node, Conv1d):
+                        post_node.input_shape = post_node.input_type["input"][1]
+                    else:
+                        post_node.input_shape = tuple(post_node.input_type["input"][1:])
+                    output_shape = _calculate_conv_output(
+                        post_node.input_shape,
+                        post_node.padding,
+                        post_node.dilation,
+                        post_node.weight.shape[2],
+                        post_node.stride,
+                    )
+                    output_type = np.array([post_node.weight.shape[0], *output_shape])
+                    post_node.output_type = {"output": output_type}
+
+                elif isinstance(post_node, SumPool2d):
+                    output_shape = _calculate_conv_output(
+                        pre_node.output_type["output"][1:],
+                        post_node.padding,
+                        1,
+                        post_node.kernel_size,
+                        post_node.stride,
+                    )
+                    output_type = np.array(
+                        [post_node.input_type["input"][0], *output_shape]
+                    )
+                    post_node.output_type = {"output": output_type}
+
+                elif isinstance(post_node, Flatten):
+                    print("updateing flatten output")
+                    post_node.output_type = {
+                        "output": _calc_flatten_output(
+                            post_node.input_type["input"],
+                            post_node.start_dim,
+                            post_node.end_dim,
+                        )
+                    }
+                    n_inputs = np.prod(post_node.input_type["input"])
+                    n_outputs = np.prod(post_node.output_type["output"])
+                    assert (
+                        n_inputs == n_outputs
+                    ), "Flatten must not change the number of elements"
+
+            seen.add(post_key)
+            ready += [e for e in self.edges if e[0] == post_key and e[1] not in seen]
+
+    def infer_types(self):
+        """Infer the shapes of all nodes in this graph. Will modify the input_type and
+        output_type of all nodes in the graph.
+
+        Assumes that either the input type or the output type of the graph is set.
+        Assumes that if A->B, then A.output_type.values() = B.input_type.values()
+        """
+        undef_input_type = self.input_type is None or any(
+            v is None for v in self.input_type.values()
+        )
+        undef_output_type = self.output_type is None or any(
+            v is None for v in self.output_type.values()
+        )
+        if not undef_input_type:
+            # forward-mode type inferring
+            self._forward_type_inference()
+        elif not undef_output_type:
+            # backward-mode type inferring
+            raise NotImplementedError(
+                "backward-mode type inference not implemented yet"
+            )
+        else:
+            raise ValueError("Either input_type or output_type must be set")
+
+
 @dataclass(eq=False)
 class Affine(NIRNode):
     r"""Affine transform that linearly maps and translates the input signal.
@@ -588,21 +563,12 @@
 class Conv1d(NIRNode):
     """Convolutional layer in 1d.
 
-<<<<<<< HEAD
     Note that the input_shape argument is required to disambiguate the shape, and is
     used to infer the exact output shape along with the other parameters. If the
     input_shape is None, the output shape will also be None.
 
     The NIRGraph.infer_all_shapes function may be used to automatically infer the input
     and output types on the graph level.
-=======
-    Note that the input_shape argument is required to disambiguate the shape, and is used
-    to infer the exact output shape along with the other parameters. If the input_shape
-    is None, the output shape will also be None.
-
-    The NIRGraph.infer_all_shapes function may be used to automatically infer the input and
-    output types on the graph level.
->>>>>>> 9aedb9b3
 
     :param input_shape: Shape of spatial input (N,)
     :type input_shape: Optional[int]
@@ -630,26 +596,18 @@
 
     def __post_init__(self):
         if isinstance(self.padding, str) and self.padding not in ["same", "valid"]:
-<<<<<<< HEAD
             raise ValueError(
                 f"padding must be 'same', 'valid', or int, not {self.padding}"
             )
-=======
-            raise ValueError(f"padding must be 'same', 'valid', or int, not {self.padding}")
->>>>>>> 9aedb9b3
         if self.input_shape is None:
             # leave input and output types undefined
             self.input_type = {"input": None}
             self.output_type = {"output": None}
         else:
             # infer input and output types from input_shape
-<<<<<<< HEAD
             self.input_type = {
                 "input": np.array([self.weight.shape[1], self.input_shape])
             }
-=======
-            self.input_type = {"input": np.array([self.weight.shape[1], self.input_shape])}
->>>>>>> 9aedb9b3
             output_shape = _calculate_conv_output(
                 self.input_shape,
                 self.padding,
@@ -657,34 +615,21 @@
                 self.weight.shape[2],
                 self.stride,
             )
-<<<<<<< HEAD
             self.output_type = {
                 "output": np.array([self.weight.shape[0], *output_shape])
             }
-=======
-            self.output_type = {"output": np.array([self.weight.shape[0], *output_shape])}
->>>>>>> 9aedb9b3
 
 
 @dataclass(eq=False)
 class Conv2d(NIRNode):
     """Convolutional layer in 2d.
 
-<<<<<<< HEAD
     Note that the input_shape argument is required to disambiguate the shape, and is
     used to infer the exact output shape along with the other parameters. If the
     input_shape is None, the output shape will also be None.
 
     The NIRGraph.infer_all_shapes function may be used to automatically infer the input
     and output types on the graph level.
-=======
-    Note that the input_shape argument is required to disambiguate the shape, and is used
-    to infer the exact output shape along with the other parameters. If the input_shape
-    is None, the output shape will also be None.
-
-    The NIRGraph.infer_all_shapes function may be used to automatically infer the input and
-    output types on the graph level.
->>>>>>> 9aedb9b3
 
     :param input_shape: Shape of spatial input (N_x, N_y)
     :type input_shape: Optional[tuple[int, int]]
@@ -713,13 +658,9 @@
 
     def __post_init__(self):
         if isinstance(self.padding, str) and self.padding not in ["same", "valid"]:
-<<<<<<< HEAD
             raise ValueError(
                 f"padding must be 'same', 'valid', or int, not {self.padding}"
             )
-=======
-            raise ValueError(f"padding must be 'same', 'valid', or int, not {self.padding}")
->>>>>>> 9aedb9b3
         if isinstance(self.padding, int):
             self.padding = (self.padding, self.padding)
         if isinstance(self.stride, int):
@@ -732,13 +673,9 @@
             self.output_type = {"output": None}
         else:
             # infer input and output types from input_shape
-<<<<<<< HEAD
             self.input_type = {
                 "input": np.array([self.weight.shape[1], *self.input_shape])
             }
-=======
-            self.input_type = {"input": np.array([self.weight.shape[1], *self.input_shape])}
->>>>>>> 9aedb9b3
             output_shape = _calculate_conv_output(
                 self.input_shape,
                 self.padding,
@@ -746,13 +683,9 @@
                 self.weight.shape[2],
                 self.stride,
             )
-<<<<<<< HEAD
             self.output_type = {
                 "output": np.array([self.weight.shape[0], *output_shape])
             }
-=======
-            self.output_type = {"output": np.array([self.weight.shape[0], *output_shape])}
->>>>>>> 9aedb9b3
 
 
 @dataclass(eq=False)
@@ -844,7 +777,6 @@
 
     def __post_init__(self):
         self.input_type = _parse_shape_argument(self.input_type, "input")
-<<<<<<< HEAD
         if self.input_type["input"] is None:
             self.input_type = {"input": None}
             self.output_type = {"output": None}
@@ -859,21 +791,6 @@
                 raise ValueError(
                     "input and output shape must have same number of elements"
                 )
-=======
-        concat = self.input_type["input"][self.start_dim : self.end_dim].prod()
-        self.output_type = {
-            "output": np.array(
-                [
-                    *self.input_type["input"][: self.start_dim],
-                    concat,
-                    *self.input_type["input"][self.end_dim :],
-                ]
-            )
-        }
-        # make sure input and output shape are valid
-        if np.prod(self.input_type["input"]) != np.prod(self.output_type["output"]):
-            raise ValueError("input and output shape must have same number of elements")
->>>>>>> 9aedb9b3
 
 
 @dataclass(eq=False)
@@ -1072,13 +989,8 @@
     padding: np.ndarray  # (Height, width)
 
     def __post_init__(self):
-<<<<<<< HEAD
         self.input_type = {"input": None}
         self.output_type = {"output": None}
-=======
-        self.input_type = {"input": ()}
-        self.output_type = {"output": ()}
->>>>>>> 9aedb9b3
 
 
 @dataclass(eq=False)
