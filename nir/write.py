--- conflicted
+++ resolved
@@ -93,13 +93,10 @@
             "type": "Threshold",
             "threshold": node.threshold,
         }
-<<<<<<< HEAD
     elif isinstance(node, nir.Threshold):
         return {"type": "Threshold", "threshold": node.threshold}
     elif isinstance(node, nir.Project):
         return {"type": "Project", "output_indices": node.output_indices}
-=======
->>>>>>> e6a029dc
     else:
         raise ValueError(f"Unknown node type: {node}")
 
