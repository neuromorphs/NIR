import typing
import h5py
import pathlib

import nir


def read_node(node: typing.Any) -> nir.NIRNode:
    """Read a graph from a HDF/conn5 file."""
    if node["type"][()] == b"Affine":
        return nir.Affine(
            weight=node["weight"][()],
            bias=node["bias"][()],
        )
    elif node["type"][()] == b"Conv1d":
        return nir.Conv1d(
            weight=node["weight"][()],
            stride=node["stride"][()],
            padding=node["padding"][()],
            dilation=node["dilation"][()],
            groups=node["groups"][()],
            bias=node["bias"][()],
        )
    elif node["type"][()] == b"Conv2d":
        return nir.Conv2d(
            weight=node["weight"][()],
            stride=node["stride"][()],
            padding=node["padding"][()],
            dilation=node["dilation"][()],
            groups=node["groups"][()],
            bias=node["bias"][()],
        )
    elif node["type"][()] == b"Delay":
        return nir.Delay(
            delay=node["delay"][()],
        )
    elif node["type"][()] == b"I":
        return nir.I(
            r=node["r"][()],
        )
    elif node["type"][()] == b"IF":
        return nir.IF(
            r=node["r"][()],
            v_threshold=node["v_threshold"][()],
        )
    elif node["type"][()] == b"Input":
        return nir.Input(
            shape=node["shape"][()],
        )
    elif node["type"][()] == b"LI":
        return nir.LI(
            tau=node["tau"][()],
            r=node["r"][()],
            v_leak=node["v_leak"][()],
        )
    elif node["type"][()] == b"Linear":
        return nir.Linear(
            weight=node["weight"][()],
        )
    elif node["type"][()] == b"LIF":
        return nir.LIF(
            tau=node["tau"][()],
            r=node["r"][()],
            v_leak=node["v_leak"][()],
            v_threshold=node["v_threshold"][()],
        )
    elif node["type"][()] == b"NIRGraph":
        return nir.NIRGraph(
            nodes=[read_node(n) for n in node["nodes"].values()],
            edges=node["edges"][()],
        )
    elif node["type"][()] == b"Output":
        return nir.Output()
    elif node["type"][()] == b"Threshold":
        return nir.Threshold(
            threshold=node["threshold"][()],
        )
    else:
        raise ValueError(f"Unknown unit type: {node['type'][()]}")


def read(filename: typing.Union[str, pathlib.Path]) -> nir.NIRGraph:
    """Load a NIR from a HDF/conn5 file."""
    with h5py.File(filename, "r") as f:
<<<<<<< HEAD
        return read_node(f["node"])
=======
        nodes = []
        for k, node in f["nodes"].items():
            if node["type"][()] == b"Affine":
                nodes.append(
                    nir.Affine(
                        weight=node["weight"][()],
                        bias=node["bias"][()],
                    )
                )
            elif node["type"][()] == b"Conv1d":
                nodes.append(
                    nir.Conv1d(
                        weight=node["weight"][()],
                        stride=node["stride"][()],
                        padding=node["padding"][()],
                        dilation=node["dilation"][()],
                        groups=node["groups"][()],
                        bias=node["bias"][()],
                    )
                )
            elif node["type"][()] == b"Conv2d":
                nodes.append(
                    nir.Conv2d(
                        weight=node["weight"][()],
                        stride=node["stride"][()],
                        padding=node["padding"][()],
                        dilation=node["dilation"][()],
                        groups=node["groups"][()],
                        bias=node["bias"][()],
                    )
                )
            elif node["type"][()] == b"Delay":
                nodes.append(
                    nir.Delay(
                        delay=node["delay"][()],
                    )
                )
            elif node["type"][()] == b"I":
                nodes.append(
                    nir.I(
                        r=node["r"][()],
                    )
                )
            elif node["type"][()] == b"IF":
                nodes.append(
                    nir.IF(
                        r=node["r"][()],
                        v_threshold=node["v_threshold"][()],
                    )
                )
            elif node["type"][()] == b"Input":
                nodes.append(
                    nir.Input(
                        shape=node["shape"][()],
                    )
                )
            elif node["type"][()] == b"LI":
                nodes.append(
                    nir.LI(
                        tau=node["tau"][()],
                        r=node["r"][()],
                        v_leak=node["v_leak"][()],
                    )
                )
            elif node["type"][()] == b"Linear":
                nodes.append(
                    nir.Linear(
                        weight=node["weight"][()],
                    )
                )
            elif node["type"][()] == b"LIF":
                nodes.append(
                    nir.LIF(
                        tau=node["tau"][()],
                        r=node["r"][()],
                        v_leak=node["v_leak"][()],
                        v_threshold=node["v_threshold"][()],
                    )
                )
            elif node["type"][()] == b"CubaLIF":
                nodes.append(
                    nir.CubaLIF(
                        tau_mem=node["tau_mem"][()],
                        tau_syn=node["tau_syn"][()],
                        r=node["r"][()],
                        v_leak=node["v_leak"][()],
                        v_threshold=node["v_threshold"][()],
                    )
                )
            elif node["type"][()] == b"Output":
                nodes.append(nir.Output())
            elif node["type"][()] == b"Threshold":
                nodes.append(
                    nir.Threshold(
                        threshold=node["threshold"][()],
                    )
                )
            else:
                raise ValueError(f"Unknown unit type: {node['type'][()]}")
        edges = f["edges"][()]
        return nir.NIR(nodes=nodes, edges=edges)
>>>>>>> afa75f61
<|MERGE_RESOLUTION|>--- conflicted
+++ resolved
@@ -64,6 +64,16 @@
             v_leak=node["v_leak"][()],
             v_threshold=node["v_threshold"][()],
         )
+    elif node["type"][()] == b"CubaLIF":
+        nodes.append(
+            nir.CubaLIF(
+                tau_mem=node["tau_mem"][()],
+                tau_syn=node["tau_syn"][()],
+                r=node["r"][()],
+                v_leak=node["v_leak"][()],
+                v_threshold=node["v_threshold"][()],
+            )
+        )
     elif node["type"][()] == b"NIRGraph":
         return nir.NIRGraph(
             nodes=[read_node(n) for n in node["nodes"].values()],
@@ -82,108 +92,4 @@
 def read(filename: typing.Union[str, pathlib.Path]) -> nir.NIRGraph:
     """Load a NIR from a HDF/conn5 file."""
     with h5py.File(filename, "r") as f:
-<<<<<<< HEAD
-        return read_node(f["node"])
-=======
-        nodes = []
-        for k, node in f["nodes"].items():
-            if node["type"][()] == b"Affine":
-                nodes.append(
-                    nir.Affine(
-                        weight=node["weight"][()],
-                        bias=node["bias"][()],
-                    )
-                )
-            elif node["type"][()] == b"Conv1d":
-                nodes.append(
-                    nir.Conv1d(
-                        weight=node["weight"][()],
-                        stride=node["stride"][()],
-                        padding=node["padding"][()],
-                        dilation=node["dilation"][()],
-                        groups=node["groups"][()],
-                        bias=node["bias"][()],
-                    )
-                )
-            elif node["type"][()] == b"Conv2d":
-                nodes.append(
-                    nir.Conv2d(
-                        weight=node["weight"][()],
-                        stride=node["stride"][()],
-                        padding=node["padding"][()],
-                        dilation=node["dilation"][()],
-                        groups=node["groups"][()],
-                        bias=node["bias"][()],
-                    )
-                )
-            elif node["type"][()] == b"Delay":
-                nodes.append(
-                    nir.Delay(
-                        delay=node["delay"][()],
-                    )
-                )
-            elif node["type"][()] == b"I":
-                nodes.append(
-                    nir.I(
-                        r=node["r"][()],
-                    )
-                )
-            elif node["type"][()] == b"IF":
-                nodes.append(
-                    nir.IF(
-                        r=node["r"][()],
-                        v_threshold=node["v_threshold"][()],
-                    )
-                )
-            elif node["type"][()] == b"Input":
-                nodes.append(
-                    nir.Input(
-                        shape=node["shape"][()],
-                    )
-                )
-            elif node["type"][()] == b"LI":
-                nodes.append(
-                    nir.LI(
-                        tau=node["tau"][()],
-                        r=node["r"][()],
-                        v_leak=node["v_leak"][()],
-                    )
-                )
-            elif node["type"][()] == b"Linear":
-                nodes.append(
-                    nir.Linear(
-                        weight=node["weight"][()],
-                    )
-                )
-            elif node["type"][()] == b"LIF":
-                nodes.append(
-                    nir.LIF(
-                        tau=node["tau"][()],
-                        r=node["r"][()],
-                        v_leak=node["v_leak"][()],
-                        v_threshold=node["v_threshold"][()],
-                    )
-                )
-            elif node["type"][()] == b"CubaLIF":
-                nodes.append(
-                    nir.CubaLIF(
-                        tau_mem=node["tau_mem"][()],
-                        tau_syn=node["tau_syn"][()],
-                        r=node["r"][()],
-                        v_leak=node["v_leak"][()],
-                        v_threshold=node["v_threshold"][()],
-                    )
-                )
-            elif node["type"][()] == b"Output":
-                nodes.append(nir.Output())
-            elif node["type"][()] == b"Threshold":
-                nodes.append(
-                    nir.Threshold(
-                        threshold=node["threshold"][()],
-                    )
-                )
-            else:
-                raise ValueError(f"Unknown unit type: {node['type'][()]}")
-        edges = f["edges"][()]
-        return nir.NIR(nodes=nodes, edges=edges)
->>>>>>> afa75f61
+        return read_node(f["node"])